--- conflicted
+++ resolved
@@ -3,9 +3,10 @@
 from util import user_dir
 
 class SimpleConfig:
-<<<<<<< HEAD
 
-    default_options = {"gui": "lite"}
+
+    default_options = {"gui": "lite", "proxy": { "mode": "none", "host":"localhost", "port":"8080" },
+    "winpos-qt": [100, 100, 840, 400], "winpos-lite": [4, 25, 351, 149], "history": False }
     
     def __init__(self):
         # Find electrum data folder
@@ -19,61 +20,38 @@
             if not os.path.exists(self.config_folder):
                 os.mkdir(self.config_folder)
             self.save_config()
-        
+
     def set_key(self, key, value, save = True):
         self.config[key] = value
         if save == True:
             self.save_config()
-    
+
     def save_config(self):
+        if not os.path.exists(self.config_folder):
+            os.mkdir(self.config_folder)
         f = open(self.config_file_path(), "w+")
         f.write(json.dumps(self.config))
-    
+
     def load_config(self):
         f = open(self.config_file_path(), "r")
         file_contents = f.read()
         if file_contents:
-            self.config = json.loads(file_contents)
+            user_config = json.loads(file_contents)
+            for i in user_config:
+                self.config[i] = user_config[i]
         else:
             self.config = self.default_options
             self.save_config()
-    
+  
     def config_file_path(self):
         return "%s" % (self.config_folder + "/config.json")
-=======
-  default_options = {"gui": "lite", "proxy": { "mode": "none", "host":"localhost", "port":"8080" },
-                    "winpos-qt": [100, 100, 840, 400], "winpos-lite": [4, 25, 351, 149], "history": False }
 
-  def set_key(self, key, value, save = True):
-    self.config[key] = value
-    if save == True:
-      self.save_config()
+    def __init__(self):
+        # Find electrum data folder
+        self.config_folder = user_dir()
+        self.config = self.default_options
+        # Read the file
+        if os.path.exists(self.config_file_path()):
+            self.load_config()
+        self.save_config()
 
-  def save_config(self):
-    f = open(self.config_file_path(), "w+")
-    f.write(json.dumps(self.config))
-
-  def load_config(self):
-    f = open(self.config_file_path(), "r")
-    file_contents = f.read()
-    if file_contents:
-      user_config = json.loads(file_contents)
-      for i in user_config:
-          self.config[i] = user_config[i]
-    else:
-      self.config = self.default_options
-      self.save_config()
-  
-  def config_file_path(self):
-    return "%s" % (self.config_folder + "/config.json")
-
-  def __init__(self):
-    # Find electrum data folder
-    self.config_folder = user_dir()
-    self.config = self.default_options
-    # Read the file
-    if os.path.exists(self.config_file_path()):
-      self.load_config()
-    self.save_config()
-        
->>>>>>> 23b1ccaf
